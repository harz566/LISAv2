<TestCases>
    <test>
        <testName>PERF-NETWORK-TCP-THROUGHPUT-MULTICONNECTION-Synthetic</testName>
        <testScript>PERF-NETWORK-TCP-THROUGHPUT-MULTICONNECTION-NTTTCP.ps1</testScript>
        <setupType>M1S1</setupType>
        <AdditionalHWConfig>
            <Networking>Synthetic</Networking>
        </AdditionalHWConfig>
        <SubtestValues>This-tag-will-be-removed</SubtestValues>
        <files>.\Testscripts\Linux\azuremodules.sh</files>
        <TestParameters>
            <param>testDuration=300</param>
            <param>testConnections="1 2 4 8 16 32 64 128 256 512 1024 2048 4096 6144 8192 10240"</param>
        </TestParameters>
        <Platform>Azure,HyperV</Platform>
        <Category>Performance</Category>
        <Area>Network</Area>
        <Tags>tcp,network,hv_netvsc</Tags>
    </test>
    <test>
        <testName>PERF-NETWORK-TCP-THROUGHPUT-MULTICONNECTION-SRIOV</testName>
        <testScript>PERF-NETWORK-TCP-THROUGHPUT-MULTICONNECTION-NTTTCP.ps1</testScript>
        <setupType>M1S1</setupType>
        <AdditionalHWConfig>
            <Networking>SRIOV</Networking>
        </AdditionalHWConfig>
        <files>.\Testscripts\Linux\azuremodules.sh</files>
        <TestParameters>
            <param>testDuration=300</param>
            <param>testConnections="1 2 4 8 16 32 64 128 256 512 1024 2048 4096 6144 8192 10240"</param>
        </TestParameters>
        <Platform>Azure</Platform>
        <Category>Performance</Category>
        <Area>Network</Area>
        <Tags>tcp,network,hv_netvsc,sriov</Tags>
    </test>
    <test>
        <testName>PERF-NETWORK-TCP-LATENCY-MULTICONNECTION-Synthetic</testName>
        <testScript>PERF-NETWORK-TCP-LATENCY-MULTICONNECTION-LAGSCOPE.ps1</testScript>
        <setupType>M1S1</setupType>
        <files>.\Testscripts\Linux\azuremodules.sh</files>
        <TestParameters>
            <param>pingIteration=1000000</param>
        </TestParameters>
        <Platform>Azure,HyperV</Platform>
        <Category>Performance</Category>
        <Area>Network</Area>
        <Tags>tcp,network,hv_netvsc</Tags>
    </test>
    <test>
        <testName>PERF-NETWORK-TCP-LATENCY-MULTICONNECTION-SRIOV</testName>
        <testScript>PERF-NETWORK-TCP-LATENCY-MULTICONNECTION-LAGSCOPE.ps1</testScript>
        <setupType>M1S1</setupType>
        <AdditionalHWConfig>
            <Networking>SRIOV</Networking>
        </AdditionalHWConfig>
        <SubtestValues>This-tag-will-be-removed</SubtestValues>
        <files>.\Testscripts\Linux\azuremodules.sh</files>
        <TestParameters>
            <param>pingIteration=1000000</param>
        </TestParameters>
        <Platform>Azure</Platform>
        <Category>Performance</Category>
        <Area>Network</Area>
        <Tags>tcp,network,hv_netvsc,sriov</Tags>
<<<<<<< HEAD
    </test>    
=======
        <TestID>Perf_Network_004</TestID>
    </test>
>>>>>>> cb066977
    <test>
        <testName>PERF-NETWORK-UDP-THROUGHPUT-MULTICONNECTION-Synthetic</testName>
        <testScript>PERF-NETWORK-UDP-THROUGHPUT-MULTICONNECTION-IPERF3.ps1</testScript>
        <setupType>M1S1</setupType>
        <SubtestValues>This-tag-will-be-removed</SubtestValues>
        <files>.\Testscripts\Linux\azuremodules.sh</files>
        <TestParameters>
            <param>testDuration=300</param>
            <param>testType=udp</param>
            <param>max_parallel_connections_per_instance=64</param>
            <param>connections=(1 2 4 8 16 32 64 128 256 512 1024)</param>
            <param>bufferLengths=(1024 8192)</param>
            <param>IPversion=4</param>
        </TestParameters>
        <Platform>Azure,HyperV</Platform>
        <Category>Performance</Category>
        <Area>Network</Area>
        <Tags>udp,network,hv_netvsc</Tags>
    </test>
    <test>
        <testName>PERF-NETWORK-UDP-THROUGHPUT-MULTICONNECTION-SRIOV</testName>
        <testScript></testScript>
        <testScript>PERF-NETWORK-UDP-THROUGHPUT-MULTICONNECTION-IPERF3.ps1</testScript>
        <setupType>M1S1</setupType>
        <AdditionalHWConfig>
            <Networking>SRIOV</Networking>
        </AdditionalHWConfig>
        <SubtestValues>This-tag-will-be-removed</SubtestValues>
        <files>.\Testscripts\Linux\azuremodules.sh</files>
        <TestParameters>
            <param>testDuration=300</param>
            <param>testType=udp</param>
            <param>max_parallel_connections_per_instance=64</param>
            <param>connections=(1 2 4 8 16 32 64 128 256 512 1024)</param>
            <param>bufferLengths=(1024 8192)</param>
            <param>IPversion=4</param>
        </TestParameters>
        <Platform>Azure</Platform>
        <Category>Performance</Category>
        <Area>Network</Area>
        <Tags>udp,network,hv_netvsc,sriov</Tags>
    </test>
    <test>
        <testName>PERF-STORAGE-4K-IO</testName>
        <testScript>PERF-STORAGE-MULTIDISK-RAID0-FIO.ps1</testScript>
        <setupType>DS14DISK12</setupType>
        <SubtestValues>This-tag-will-be-removed</SubtestValues>
        <files>.\Testscripts\Linux\azuremodules.sh</files>
        <TestParameters>
            <param>modes='randread randwrite read write'</param>
            <param>startThread=1</param>
            <param>maxThread=1024</param>
            <param>startIO=4</param>
            <param>numjobs=1</param>
            <param>ioruntime=300</param>
            <param>maxIO=4</param>
            <param>fileSize=1023G</param>
        </TestParameters>
        <Platform>Azure</Platform>
        <Category>Performance</Category>
        <Area>Storage</Area>
        <Tags>hv_storvsc,storage</Tags>
    </test>
    <test>
        <testName>PERF-STORAGE-1024K-IO</testName>
        <testScript>PERF-STORAGE-MULTIDISK-RAID0-FIO.ps1</testScript>
        <setupType>DS14DISK12</setupType>
        <SubtestValues>This-tag-will-be-removed</SubtestValues>
        <files>.\Testscripts\Linux\azuremodules.sh</files>
        <TestParameters>
            <param>modes='randread randwrite read write'</param>
            <param>startThread=1</param>
            <param>maxThread=1024</param>
            <param>startIO=1024</param>
            <param>numjobs=1</param>
            <param>ioruntime=300</param>
            <param>maxIO=1024</param>
            <param>fileSize=1023G</param>
        </TestParameters>
        <Platform>Azure</Platform>
        <Category>Performance</Category>
        <Area>Storage</Area>
        <Tags>hv_storvsc,storage</Tags>
    </test>
    <test>
        <testName>PERF-STORAGE-OVER-NFS-Synthetic-TCP-4K</testName>
        <testScript>PERF-STORAGE-OVER-NFS.ps1</testScript>
        <setupType>DS14DISK12NFS</setupType>
        <SubtestValues>This-tag-will-be-removed</SubtestValues>
        <files>.\Testscripts\Linux\azuremodules.sh,.\Testscripts\Linux\fio_jason_parser.sh,.\Testscripts\Linux\JSON.awk,.\Testscripts\Linux\perf_fio_nfs.sh,.\Testscripts\Linux\CreateRaid.sh</files>
        <TestParameters>
            <param>modes='randread randwrite read write'</param>
            <param>startThread=1</param>
            <param>maxThread=1024</param>
            <param>startIO=4</param>
            <param>numjobs=1</param>
            <param>ioruntime=300</param>
            <param>maxIO=4</param>
            <param>fileSize=1023G</param>
            <param>nfsprotocol=tcp</param>
        </TestParameters>
        <Platform>Azure</Platform>
        <Category>Performance</Category>
        <Area>Storage</Area>
        <Tags>hv_storvsc,storage</Tags>
    </test>
    <test>
        <testName>PERF-STORAGE-OVER-NFS-Synthetic-UDP-4K</testName>
        <testScript>PERF-STORAGE-OVER-NFS.ps1</testScript>
        <setupType>DS14DISK12NFS</setupType>
        <SubtestValues>This-tag-will-be-removed</SubtestValues>
        <files>.\Testscripts\Linux\azuremodules.sh,.\Testscripts\Linux\fio_jason_parser.sh,.\Testscripts\Linux\JSON.awk,.\Testscripts\Linux\perf_fio_nfs.sh,.\Testscripts\Linux\CreateRaid.sh</files>
        <TestParameters>
            <param>modes='randread randwrite read write'</param>
            <param>startThread=1</param>
            <param>maxThread=1024</param>
            <param>startIO=4</param>
            <param>numjobs=1</param>
            <param>ioruntime=300</param>
            <param>maxIO=4</param>
            <param>fileSize=1023G</param>
            <param>nfsprotocol=udp</param>
        </TestParameters>
        <Platform>Azure</Platform>
        <Category>Performance</Category>
        <Area>Storage</Area>
        <Tags>hv_storvsc,storage</Tags>
    </test>
    <test>
        <testName>PERF-STORAGE-OVER-NFS-SRIOV-TCP-4K</testName>
        <testScript>PERF-STORAGE-OVER-NFS.ps1</testScript>
        <setupType>DS14DISK12NFS</setupType>
        <AdditionalHWConfig>
            <Networking>SRIOV</Networking>
        </AdditionalHWConfig>
        <SubtestValues>This-tag-will-be-removed</SubtestValues>
        <files>.\Testscripts\Linux\azuremodules.sh,.\Testscripts\Linux\fio_jason_parser.sh,.\Testscripts\Linux\JSON.awk,.\Testscripts\Linux\perf_fio_nfs.sh,.\Testscripts\Linux\CreateRaid.sh</files>
        <TestParameters>
            <param>modes='randread randwrite read write'</param>
            <param>startThread=1</param>
            <param>maxThread=1024</param>
            <param>startIO=4</param>
            <param>numjobs=1</param>
            <param>ioruntime=300</param>
            <param>maxIO=4</param>
            <param>fileSize=1023G</param>
            <param>nfsprotocol=tcp</param>
        </TestParameters>
        <Platform>Azure</Platform>
        <Category>Performance</Category>
        <Area>Storage</Area>
        <Tags>hv_storvsc,storage</Tags>
    </test>
    <test>
        <testName>PERF-STORAGE-OVER-NFS-SRIOV-UDP-4K</testName>
        <testScript>PERF-STORAGE-OVER-NFS.ps1</testScript>
        <setupType>DS14DISK12NFS</setupType>
        <AdditionalHWConfig>
            <Networking>SRIOV</Networking>
        </AdditionalHWConfig>
        <SubtestValues>This-tag-will-be-removed</SubtestValues>
        <files>.\Testscripts\Linux\azuremodules.sh,.\Testscripts\Linux\fio_jason_parser.sh,.\Testscripts\Linux\JSON.awk,.\Testscripts\Linux\perf_fio_nfs.sh,.\Testscripts\Linux\CreateRaid.sh</files>
        <TestParameters>
            <param>modes='randread randwrite read write'</param>
            <param>startThread=1</param>
            <param>maxThread=1024</param>
            <param>startIO=4</param>
            <param>numjobs=1</param>
            <param>ioruntime=300</param>
            <param>maxIO=4</param>
            <param>fileSize=1023G</param>
            <param>nfsprotocol=tcp</param>
        </TestParameters>
        <Platform>Azure</Platform>
        <Category>Performance</Category>
        <Area>Storage</Area>
        <Tags>hv_storvsc,storage</Tags>
    </test>
    <test>
        <testName>PERF-NETWORK-TCP-SINGLE-CONNECTION-THROUGHPUT-Synthetic</testName>
        <testScript>PERF-NETWORK-TCP-SINGLE-CONNECTION-THROUGHPUT.ps1</testScript>
        <setupType>M1S1</setupType>
        <AdditionalHWConfig>
            <Networking>Synthetic</Networking>
        </AdditionalHWConfig>
        <files></files>
        <TestParameters>
            <param>testDuration=120</param>
            <param>testType=tcp</param>
            <param>max_parallel_connections_per_instance=64</param>
            <param>connections=(1)</param>
            <param>bufferLengths=(32 64 128 256 512 1024 2048 4096 8192 16384 32768 65536)</param>
            <param>IPversion=4</param>
        </TestParameters>
        <Platform>Azure,HyperV</Platform>
        <Category>Performance</Category>
        <Area>Network</Area>
        <Tags>hv_netvsc,network,tcp</Tags>
    </test>
    <test>
        <testName>PERF-NETWORK-TCP-SINGLE-CONNECTION-THROUGHPUT-SRIOV</testName>
        <testScript>PERF-NETWORK-TCP-SINGLE-CONNECTION-THROUGHPUT.ps1</testScript>
        <setupType>M1S1</setupType>
        <AdditionalHWConfig>
            <Networking>SRIOV</Networking>
        </AdditionalHWConfig>
        <files></files>
        <TestParameters>
            <param>testDuration=120</param>
            <param>testType=tcp</param>
            <param>max_parallel_connections_per_instance=64</param>
            <param>connections=(1)</param>
            <param>bufferLengths=(32 64 128 256 512 1024 2048 4096 8192 16384 32768 65536)</param>
            <param>IPversion=4</param>
        </TestParameters>
        <Platform>Azure,HyperV</Platform>
        <Category>Performance</Category>
        <Area>Network</Area>
        <Tags>hv_netvsc,network,tcp,sriov</Tags>
    </test>
</TestCases><|MERGE_RESOLUTION|>--- conflicted
+++ resolved
@@ -1,292 +1,287 @@
-<TestCases>
-    <test>
-        <testName>PERF-NETWORK-TCP-THROUGHPUT-MULTICONNECTION-Synthetic</testName>
-        <testScript>PERF-NETWORK-TCP-THROUGHPUT-MULTICONNECTION-NTTTCP.ps1</testScript>
-        <setupType>M1S1</setupType>
-        <AdditionalHWConfig>
-            <Networking>Synthetic</Networking>
-        </AdditionalHWConfig>
-        <SubtestValues>This-tag-will-be-removed</SubtestValues>
-        <files>.\Testscripts\Linux\azuremodules.sh</files>
-        <TestParameters>
-            <param>testDuration=300</param>
-            <param>testConnections="1 2 4 8 16 32 64 128 256 512 1024 2048 4096 6144 8192 10240"</param>
-        </TestParameters>
-        <Platform>Azure,HyperV</Platform>
-        <Category>Performance</Category>
-        <Area>Network</Area>
-        <Tags>tcp,network,hv_netvsc</Tags>
-    </test>
-    <test>
-        <testName>PERF-NETWORK-TCP-THROUGHPUT-MULTICONNECTION-SRIOV</testName>
-        <testScript>PERF-NETWORK-TCP-THROUGHPUT-MULTICONNECTION-NTTTCP.ps1</testScript>
-        <setupType>M1S1</setupType>
-        <AdditionalHWConfig>
-            <Networking>SRIOV</Networking>
-        </AdditionalHWConfig>
-        <files>.\Testscripts\Linux\azuremodules.sh</files>
-        <TestParameters>
-            <param>testDuration=300</param>
-            <param>testConnections="1 2 4 8 16 32 64 128 256 512 1024 2048 4096 6144 8192 10240"</param>
-        </TestParameters>
-        <Platform>Azure</Platform>
-        <Category>Performance</Category>
-        <Area>Network</Area>
-        <Tags>tcp,network,hv_netvsc,sriov</Tags>
-    </test>
-    <test>
-        <testName>PERF-NETWORK-TCP-LATENCY-MULTICONNECTION-Synthetic</testName>
-        <testScript>PERF-NETWORK-TCP-LATENCY-MULTICONNECTION-LAGSCOPE.ps1</testScript>
-        <setupType>M1S1</setupType>
-        <files>.\Testscripts\Linux\azuremodules.sh</files>
-        <TestParameters>
-            <param>pingIteration=1000000</param>
-        </TestParameters>
-        <Platform>Azure,HyperV</Platform>
-        <Category>Performance</Category>
-        <Area>Network</Area>
-        <Tags>tcp,network,hv_netvsc</Tags>
-    </test>
-    <test>
-        <testName>PERF-NETWORK-TCP-LATENCY-MULTICONNECTION-SRIOV</testName>
-        <testScript>PERF-NETWORK-TCP-LATENCY-MULTICONNECTION-LAGSCOPE.ps1</testScript>
-        <setupType>M1S1</setupType>
-        <AdditionalHWConfig>
-            <Networking>SRIOV</Networking>
-        </AdditionalHWConfig>
-        <SubtestValues>This-tag-will-be-removed</SubtestValues>
-        <files>.\Testscripts\Linux\azuremodules.sh</files>
-        <TestParameters>
-            <param>pingIteration=1000000</param>
-        </TestParameters>
-        <Platform>Azure</Platform>
-        <Category>Performance</Category>
-        <Area>Network</Area>
-        <Tags>tcp,network,hv_netvsc,sriov</Tags>
-<<<<<<< HEAD
-    </test>    
-=======
-        <TestID>Perf_Network_004</TestID>
-    </test>
->>>>>>> cb066977
-    <test>
-        <testName>PERF-NETWORK-UDP-THROUGHPUT-MULTICONNECTION-Synthetic</testName>
-        <testScript>PERF-NETWORK-UDP-THROUGHPUT-MULTICONNECTION-IPERF3.ps1</testScript>
-        <setupType>M1S1</setupType>
-        <SubtestValues>This-tag-will-be-removed</SubtestValues>
-        <files>.\Testscripts\Linux\azuremodules.sh</files>
-        <TestParameters>
-            <param>testDuration=300</param>
-            <param>testType=udp</param>
-            <param>max_parallel_connections_per_instance=64</param>
-            <param>connections=(1 2 4 8 16 32 64 128 256 512 1024)</param>
-            <param>bufferLengths=(1024 8192)</param>
-            <param>IPversion=4</param>
-        </TestParameters>
-        <Platform>Azure,HyperV</Platform>
-        <Category>Performance</Category>
-        <Area>Network</Area>
-        <Tags>udp,network,hv_netvsc</Tags>
-    </test>
-    <test>
-        <testName>PERF-NETWORK-UDP-THROUGHPUT-MULTICONNECTION-SRIOV</testName>
-        <testScript></testScript>
-        <testScript>PERF-NETWORK-UDP-THROUGHPUT-MULTICONNECTION-IPERF3.ps1</testScript>
-        <setupType>M1S1</setupType>
-        <AdditionalHWConfig>
-            <Networking>SRIOV</Networking>
-        </AdditionalHWConfig>
-        <SubtestValues>This-tag-will-be-removed</SubtestValues>
-        <files>.\Testscripts\Linux\azuremodules.sh</files>
-        <TestParameters>
-            <param>testDuration=300</param>
-            <param>testType=udp</param>
-            <param>max_parallel_connections_per_instance=64</param>
-            <param>connections=(1 2 4 8 16 32 64 128 256 512 1024)</param>
-            <param>bufferLengths=(1024 8192)</param>
-            <param>IPversion=4</param>
-        </TestParameters>
-        <Platform>Azure</Platform>
-        <Category>Performance</Category>
-        <Area>Network</Area>
-        <Tags>udp,network,hv_netvsc,sriov</Tags>
-    </test>
-    <test>
-        <testName>PERF-STORAGE-4K-IO</testName>
-        <testScript>PERF-STORAGE-MULTIDISK-RAID0-FIO.ps1</testScript>
-        <setupType>DS14DISK12</setupType>
-        <SubtestValues>This-tag-will-be-removed</SubtestValues>
-        <files>.\Testscripts\Linux\azuremodules.sh</files>
-        <TestParameters>
-            <param>modes='randread randwrite read write'</param>
-            <param>startThread=1</param>
-            <param>maxThread=1024</param>
-            <param>startIO=4</param>
-            <param>numjobs=1</param>
-            <param>ioruntime=300</param>
-            <param>maxIO=4</param>
-            <param>fileSize=1023G</param>
-        </TestParameters>
-        <Platform>Azure</Platform>
-        <Category>Performance</Category>
-        <Area>Storage</Area>
-        <Tags>hv_storvsc,storage</Tags>
-    </test>
-    <test>
-        <testName>PERF-STORAGE-1024K-IO</testName>
-        <testScript>PERF-STORAGE-MULTIDISK-RAID0-FIO.ps1</testScript>
-        <setupType>DS14DISK12</setupType>
-        <SubtestValues>This-tag-will-be-removed</SubtestValues>
-        <files>.\Testscripts\Linux\azuremodules.sh</files>
-        <TestParameters>
-            <param>modes='randread randwrite read write'</param>
-            <param>startThread=1</param>
-            <param>maxThread=1024</param>
-            <param>startIO=1024</param>
-            <param>numjobs=1</param>
-            <param>ioruntime=300</param>
-            <param>maxIO=1024</param>
-            <param>fileSize=1023G</param>
-        </TestParameters>
-        <Platform>Azure</Platform>
-        <Category>Performance</Category>
-        <Area>Storage</Area>
-        <Tags>hv_storvsc,storage</Tags>
-    </test>
-    <test>
-        <testName>PERF-STORAGE-OVER-NFS-Synthetic-TCP-4K</testName>
-        <testScript>PERF-STORAGE-OVER-NFS.ps1</testScript>
-        <setupType>DS14DISK12NFS</setupType>
-        <SubtestValues>This-tag-will-be-removed</SubtestValues>
-        <files>.\Testscripts\Linux\azuremodules.sh,.\Testscripts\Linux\fio_jason_parser.sh,.\Testscripts\Linux\JSON.awk,.\Testscripts\Linux\perf_fio_nfs.sh,.\Testscripts\Linux\CreateRaid.sh</files>
-        <TestParameters>
-            <param>modes='randread randwrite read write'</param>
-            <param>startThread=1</param>
-            <param>maxThread=1024</param>
-            <param>startIO=4</param>
-            <param>numjobs=1</param>
-            <param>ioruntime=300</param>
-            <param>maxIO=4</param>
-            <param>fileSize=1023G</param>
-            <param>nfsprotocol=tcp</param>
-        </TestParameters>
-        <Platform>Azure</Platform>
-        <Category>Performance</Category>
-        <Area>Storage</Area>
-        <Tags>hv_storvsc,storage</Tags>
-    </test>
-    <test>
-        <testName>PERF-STORAGE-OVER-NFS-Synthetic-UDP-4K</testName>
-        <testScript>PERF-STORAGE-OVER-NFS.ps1</testScript>
-        <setupType>DS14DISK12NFS</setupType>
-        <SubtestValues>This-tag-will-be-removed</SubtestValues>
-        <files>.\Testscripts\Linux\azuremodules.sh,.\Testscripts\Linux\fio_jason_parser.sh,.\Testscripts\Linux\JSON.awk,.\Testscripts\Linux\perf_fio_nfs.sh,.\Testscripts\Linux\CreateRaid.sh</files>
-        <TestParameters>
-            <param>modes='randread randwrite read write'</param>
-            <param>startThread=1</param>
-            <param>maxThread=1024</param>
-            <param>startIO=4</param>
-            <param>numjobs=1</param>
-            <param>ioruntime=300</param>
-            <param>maxIO=4</param>
-            <param>fileSize=1023G</param>
-            <param>nfsprotocol=udp</param>
-        </TestParameters>
-        <Platform>Azure</Platform>
-        <Category>Performance</Category>
-        <Area>Storage</Area>
-        <Tags>hv_storvsc,storage</Tags>
-    </test>
-    <test>
-        <testName>PERF-STORAGE-OVER-NFS-SRIOV-TCP-4K</testName>
-        <testScript>PERF-STORAGE-OVER-NFS.ps1</testScript>
-        <setupType>DS14DISK12NFS</setupType>
-        <AdditionalHWConfig>
-            <Networking>SRIOV</Networking>
-        </AdditionalHWConfig>
-        <SubtestValues>This-tag-will-be-removed</SubtestValues>
-        <files>.\Testscripts\Linux\azuremodules.sh,.\Testscripts\Linux\fio_jason_parser.sh,.\Testscripts\Linux\JSON.awk,.\Testscripts\Linux\perf_fio_nfs.sh,.\Testscripts\Linux\CreateRaid.sh</files>
-        <TestParameters>
-            <param>modes='randread randwrite read write'</param>
-            <param>startThread=1</param>
-            <param>maxThread=1024</param>
-            <param>startIO=4</param>
-            <param>numjobs=1</param>
-            <param>ioruntime=300</param>
-            <param>maxIO=4</param>
-            <param>fileSize=1023G</param>
-            <param>nfsprotocol=tcp</param>
-        </TestParameters>
-        <Platform>Azure</Platform>
-        <Category>Performance</Category>
-        <Area>Storage</Area>
-        <Tags>hv_storvsc,storage</Tags>
-    </test>
-    <test>
-        <testName>PERF-STORAGE-OVER-NFS-SRIOV-UDP-4K</testName>
-        <testScript>PERF-STORAGE-OVER-NFS.ps1</testScript>
-        <setupType>DS14DISK12NFS</setupType>
-        <AdditionalHWConfig>
-            <Networking>SRIOV</Networking>
-        </AdditionalHWConfig>
-        <SubtestValues>This-tag-will-be-removed</SubtestValues>
-        <files>.\Testscripts\Linux\azuremodules.sh,.\Testscripts\Linux\fio_jason_parser.sh,.\Testscripts\Linux\JSON.awk,.\Testscripts\Linux\perf_fio_nfs.sh,.\Testscripts\Linux\CreateRaid.sh</files>
-        <TestParameters>
-            <param>modes='randread randwrite read write'</param>
-            <param>startThread=1</param>
-            <param>maxThread=1024</param>
-            <param>startIO=4</param>
-            <param>numjobs=1</param>
-            <param>ioruntime=300</param>
-            <param>maxIO=4</param>
-            <param>fileSize=1023G</param>
-            <param>nfsprotocol=tcp</param>
-        </TestParameters>
-        <Platform>Azure</Platform>
-        <Category>Performance</Category>
-        <Area>Storage</Area>
-        <Tags>hv_storvsc,storage</Tags>
-    </test>
-    <test>
-        <testName>PERF-NETWORK-TCP-SINGLE-CONNECTION-THROUGHPUT-Synthetic</testName>
-        <testScript>PERF-NETWORK-TCP-SINGLE-CONNECTION-THROUGHPUT.ps1</testScript>
-        <setupType>M1S1</setupType>
-        <AdditionalHWConfig>
-            <Networking>Synthetic</Networking>
-        </AdditionalHWConfig>
-        <files></files>
-        <TestParameters>
-            <param>testDuration=120</param>
-            <param>testType=tcp</param>
-            <param>max_parallel_connections_per_instance=64</param>
-            <param>connections=(1)</param>
-            <param>bufferLengths=(32 64 128 256 512 1024 2048 4096 8192 16384 32768 65536)</param>
-            <param>IPversion=4</param>
-        </TestParameters>
-        <Platform>Azure,HyperV</Platform>
-        <Category>Performance</Category>
-        <Area>Network</Area>
-        <Tags>hv_netvsc,network,tcp</Tags>
-    </test>
-    <test>
-        <testName>PERF-NETWORK-TCP-SINGLE-CONNECTION-THROUGHPUT-SRIOV</testName>
-        <testScript>PERF-NETWORK-TCP-SINGLE-CONNECTION-THROUGHPUT.ps1</testScript>
-        <setupType>M1S1</setupType>
-        <AdditionalHWConfig>
-            <Networking>SRIOV</Networking>
-        </AdditionalHWConfig>
-        <files></files>
-        <TestParameters>
-            <param>testDuration=120</param>
-            <param>testType=tcp</param>
-            <param>max_parallel_connections_per_instance=64</param>
-            <param>connections=(1)</param>
-            <param>bufferLengths=(32 64 128 256 512 1024 2048 4096 8192 16384 32768 65536)</param>
-            <param>IPversion=4</param>
-        </TestParameters>
-        <Platform>Azure,HyperV</Platform>
-        <Category>Performance</Category>
-        <Area>Network</Area>
-        <Tags>hv_netvsc,network,tcp,sriov</Tags>
-    </test>
+<TestCases>
+    <test>
+        <testName>PERF-NETWORK-TCP-THROUGHPUT-MULTICONNECTION-Synthetic</testName>
+        <testScript>PERF-NETWORK-TCP-THROUGHPUT-MULTICONNECTION-NTTTCP.ps1</testScript>
+        <setupType>M1S1</setupType>
+        <AdditionalHWConfig>
+            <Networking>Synthetic</Networking>
+        </AdditionalHWConfig>
+        <SubtestValues>This-tag-will-be-removed</SubtestValues>
+        <files>.\Testscripts\Linux\azuremodules.sh</files>
+        <TestParameters>
+            <param>testDuration=300</param>
+            <param>testConnections="1 2 4 8 16 32 64 128 256 512 1024 2048 4096 6144 8192 10240"</param>
+        </TestParameters>
+        <Platform>Azure,HyperV</Platform>
+        <Category>Performance</Category>
+        <Area>Network</Area>
+        <Tags>tcp,network,hv_netvsc</Tags>
+    </test>
+    <test>
+        <testName>PERF-NETWORK-TCP-THROUGHPUT-MULTICONNECTION-SRIOV</testName>
+        <testScript>PERF-NETWORK-TCP-THROUGHPUT-MULTICONNECTION-NTTTCP.ps1</testScript>
+        <setupType>M1S1</setupType>
+        <AdditionalHWConfig>
+            <Networking>SRIOV</Networking>
+        </AdditionalHWConfig>
+        <files>.\Testscripts\Linux\azuremodules.sh</files>
+        <TestParameters>
+            <param>testDuration=300</param>
+            <param>testConnections="1 2 4 8 16 32 64 128 256 512 1024 2048 4096 6144 8192 10240"</param>
+        </TestParameters>
+        <Platform>Azure</Platform>
+        <Category>Performance</Category>
+        <Area>Network</Area>
+        <Tags>tcp,network,hv_netvsc,sriov</Tags>
+    </test>
+    <test>
+        <testName>PERF-NETWORK-TCP-LATENCY-MULTICONNECTION-Synthetic</testName>
+        <testScript>PERF-NETWORK-TCP-LATENCY-MULTICONNECTION-LAGSCOPE.ps1</testScript>
+        <setupType>M1S1</setupType>
+        <files>.\Testscripts\Linux\azuremodules.sh</files>
+        <TestParameters>
+            <param>pingIteration=1000000</param>
+        </TestParameters>
+        <Platform>Azure,HyperV</Platform>
+        <Category>Performance</Category>
+        <Area>Network</Area>
+        <Tags>tcp,network,hv_netvsc</Tags>
+    </test>
+    <test>
+        <testName>PERF-NETWORK-TCP-LATENCY-MULTICONNECTION-SRIOV</testName>
+        <testScript>PERF-NETWORK-TCP-LATENCY-MULTICONNECTION-LAGSCOPE.ps1</testScript>
+        <setupType>M1S1</setupType>
+        <AdditionalHWConfig>
+            <Networking>SRIOV</Networking>
+        </AdditionalHWConfig>
+        <SubtestValues>This-tag-will-be-removed</SubtestValues>
+        <files>.\Testscripts\Linux\azuremodules.sh</files>
+        <TestParameters>
+            <param>pingIteration=1000000</param>
+        </TestParameters>
+        <Platform>Azure</Platform>
+        <Category>Performance</Category>
+        <Area>Network</Area>
+        <Tags>tcp,network,hv_netvsc,sriov</Tags>
+    </test>
+    <test>
+        <testName>PERF-NETWORK-UDP-THROUGHPUT-MULTICONNECTION-Synthetic</testName>
+        <testScript>PERF-NETWORK-UDP-THROUGHPUT-MULTICONNECTION-IPERF3.ps1</testScript>
+        <setupType>M1S1</setupType>
+        <SubtestValues>This-tag-will-be-removed</SubtestValues>
+        <files>.\Testscripts\Linux\azuremodules.sh</files>
+        <TestParameters>
+            <param>testDuration=300</param>
+            <param>testType=udp</param>
+            <param>max_parallel_connections_per_instance=64</param>
+            <param>connections=(1 2 4 8 16 32 64 128 256 512 1024)</param>
+            <param>bufferLengths=(1024 8192)</param>
+            <param>IPversion=4</param>
+        </TestParameters>
+        <Platform>Azure,HyperV</Platform>
+        <Category>Performance</Category>
+        <Area>Network</Area>
+        <Tags>udp,network,hv_netvsc</Tags>
+    </test>
+    <test>
+        <testName>PERF-NETWORK-UDP-THROUGHPUT-MULTICONNECTION-SRIOV</testName>
+        <testScript></testScript>
+        <testScript>PERF-NETWORK-UDP-THROUGHPUT-MULTICONNECTION-IPERF3.ps1</testScript>
+        <setupType>M1S1</setupType>
+        <AdditionalHWConfig>
+            <Networking>SRIOV</Networking>
+        </AdditionalHWConfig>
+        <SubtestValues>This-tag-will-be-removed</SubtestValues>
+        <files>.\Testscripts\Linux\azuremodules.sh</files>
+        <TestParameters>
+            <param>testDuration=300</param>
+            <param>testType=udp</param>
+            <param>max_parallel_connections_per_instance=64</param>
+            <param>connections=(1 2 4 8 16 32 64 128 256 512 1024)</param>
+            <param>bufferLengths=(1024 8192)</param>
+            <param>IPversion=4</param>
+        </TestParameters>
+        <Platform>Azure</Platform>
+        <Category>Performance</Category>
+        <Area>Network</Area>
+        <Tags>udp,network,hv_netvsc,sriov</Tags>
+    </test>
+    <test>
+        <testName>PERF-STORAGE-4K-IO</testName>
+        <testScript>PERF-STORAGE-MULTIDISK-RAID0-FIO.ps1</testScript>
+        <setupType>DS14DISK12</setupType>
+        <SubtestValues>This-tag-will-be-removed</SubtestValues>
+        <files>.\Testscripts\Linux\azuremodules.sh</files>
+        <TestParameters>
+            <param>modes='randread randwrite read write'</param>
+            <param>startThread=1</param>
+            <param>maxThread=1024</param>
+            <param>startIO=4</param>
+            <param>numjobs=1</param>
+            <param>ioruntime=300</param>
+            <param>maxIO=4</param>
+            <param>fileSize=1023G</param>
+        </TestParameters>
+        <Platform>Azure</Platform>
+        <Category>Performance</Category>
+        <Area>Storage</Area>
+        <Tags>hv_storvsc,storage</Tags>
+    </test>
+    <test>
+        <testName>PERF-STORAGE-1024K-IO</testName>
+        <testScript>PERF-STORAGE-MULTIDISK-RAID0-FIO.ps1</testScript>
+        <setupType>DS14DISK12</setupType>
+        <SubtestValues>This-tag-will-be-removed</SubtestValues>
+        <files>.\Testscripts\Linux\azuremodules.sh</files>
+        <TestParameters>
+            <param>modes='randread randwrite read write'</param>
+            <param>startThread=1</param>
+            <param>maxThread=1024</param>
+            <param>startIO=1024</param>
+            <param>numjobs=1</param>
+            <param>ioruntime=300</param>
+            <param>maxIO=1024</param>
+            <param>fileSize=1023G</param>
+        </TestParameters>
+        <Platform>Azure</Platform>
+        <Category>Performance</Category>
+        <Area>Storage</Area>
+        <Tags>hv_storvsc,storage</Tags>
+    </test>
+    <test>
+        <testName>PERF-STORAGE-OVER-NFS-Synthetic-TCP-4K</testName>
+        <testScript>PERF-STORAGE-OVER-NFS.ps1</testScript>
+        <setupType>DS14DISK12NFS</setupType>
+        <SubtestValues>This-tag-will-be-removed</SubtestValues>
+        <files>.\Testscripts\Linux\azuremodules.sh,.\Testscripts\Linux\fio_jason_parser.sh,.\Testscripts\Linux\JSON.awk,.\Testscripts\Linux\perf_fio_nfs.sh,.\Testscripts\Linux\CreateRaid.sh</files>
+        <TestParameters>
+            <param>modes='randread randwrite read write'</param>
+            <param>startThread=1</param>
+            <param>maxThread=1024</param>
+            <param>startIO=4</param>
+            <param>numjobs=1</param>
+            <param>ioruntime=300</param>
+            <param>maxIO=4</param>
+            <param>fileSize=1023G</param>
+            <param>nfsprotocol=tcp</param>
+        </TestParameters>
+        <Platform>Azure</Platform>
+        <Category>Performance</Category>
+        <Area>Storage</Area>
+        <Tags>hv_storvsc,storage</Tags>
+    </test>
+    <test>
+        <testName>PERF-STORAGE-OVER-NFS-Synthetic-UDP-4K</testName>
+        <testScript>PERF-STORAGE-OVER-NFS.ps1</testScript>
+        <setupType>DS14DISK12NFS</setupType>
+        <SubtestValues>This-tag-will-be-removed</SubtestValues>
+        <files>.\Testscripts\Linux\azuremodules.sh,.\Testscripts\Linux\fio_jason_parser.sh,.\Testscripts\Linux\JSON.awk,.\Testscripts\Linux\perf_fio_nfs.sh,.\Testscripts\Linux\CreateRaid.sh</files>
+        <TestParameters>
+            <param>modes='randread randwrite read write'</param>
+            <param>startThread=1</param>
+            <param>maxThread=1024</param>
+            <param>startIO=4</param>
+            <param>numjobs=1</param>
+            <param>ioruntime=300</param>
+            <param>maxIO=4</param>
+            <param>fileSize=1023G</param>
+            <param>nfsprotocol=udp</param>
+        </TestParameters>
+        <Platform>Azure</Platform>
+        <Category>Performance</Category>
+        <Area>Storage</Area>
+        <Tags>hv_storvsc,storage</Tags>
+    </test>
+    <test>
+        <testName>PERF-STORAGE-OVER-NFS-SRIOV-TCP-4K</testName>
+        <testScript>PERF-STORAGE-OVER-NFS.ps1</testScript>
+        <setupType>DS14DISK12NFS</setupType>
+        <AdditionalHWConfig>
+            <Networking>SRIOV</Networking>
+        </AdditionalHWConfig>
+        <SubtestValues>This-tag-will-be-removed</SubtestValues>
+        <files>.\Testscripts\Linux\azuremodules.sh,.\Testscripts\Linux\fio_jason_parser.sh,.\Testscripts\Linux\JSON.awk,.\Testscripts\Linux\perf_fio_nfs.sh,.\Testscripts\Linux\CreateRaid.sh</files>
+        <TestParameters>
+            <param>modes='randread randwrite read write'</param>
+            <param>startThread=1</param>
+            <param>maxThread=1024</param>
+            <param>startIO=4</param>
+            <param>numjobs=1</param>
+            <param>ioruntime=300</param>
+            <param>maxIO=4</param>
+            <param>fileSize=1023G</param>
+            <param>nfsprotocol=tcp</param>
+        </TestParameters>
+        <Platform>Azure</Platform>
+        <Category>Performance</Category>
+        <Area>Storage</Area>
+        <Tags>hv_storvsc,storage</Tags>
+    </test>
+    <test>
+        <testName>PERF-STORAGE-OVER-NFS-SRIOV-UDP-4K</testName>
+        <testScript>PERF-STORAGE-OVER-NFS.ps1</testScript>
+        <setupType>DS14DISK12NFS</setupType>
+        <AdditionalHWConfig>
+            <Networking>SRIOV</Networking>
+        </AdditionalHWConfig>
+        <SubtestValues>This-tag-will-be-removed</SubtestValues>
+        <files>.\Testscripts\Linux\azuremodules.sh,.\Testscripts\Linux\fio_jason_parser.sh,.\Testscripts\Linux\JSON.awk,.\Testscripts\Linux\perf_fio_nfs.sh,.\Testscripts\Linux\CreateRaid.sh</files>
+        <TestParameters>
+            <param>modes='randread randwrite read write'</param>
+            <param>startThread=1</param>
+            <param>maxThread=1024</param>
+            <param>startIO=4</param>
+            <param>numjobs=1</param>
+            <param>ioruntime=300</param>
+            <param>maxIO=4</param>
+            <param>fileSize=1023G</param>
+            <param>nfsprotocol=tcp</param>
+        </TestParameters>
+        <Platform>Azure</Platform>
+        <Category>Performance</Category>
+        <Area>Storage</Area>
+        <Tags>hv_storvsc,storage</Tags>
+    </test>
+    <test>
+        <testName>PERF-NETWORK-TCP-SINGLE-CONNECTION-THROUGHPUT-Synthetic</testName>
+        <testScript>PERF-NETWORK-TCP-SINGLE-CONNECTION-THROUGHPUT.ps1</testScript>
+        <setupType>M1S1</setupType>
+        <AdditionalHWConfig>
+            <Networking>Synthetic</Networking>
+        </AdditionalHWConfig>
+        <files></files>
+        <TestParameters>
+            <param>testDuration=120</param>
+            <param>testType=tcp</param>
+            <param>max_parallel_connections_per_instance=64</param>
+            <param>connections=(1)</param>
+            <param>bufferLengths=(32 64 128 256 512 1024 2048 4096 8192 16384 32768 65536)</param>
+            <param>IPversion=4</param>
+        </TestParameters>
+        <Platform>Azure,HyperV</Platform>
+        <Category>Performance</Category>
+        <Area>Network</Area>
+        <Tags>hv_netvsc,network,tcp</Tags>
+    </test>
+    <test>
+        <testName>PERF-NETWORK-TCP-SINGLE-CONNECTION-THROUGHPUT-SRIOV</testName>
+        <testScript>PERF-NETWORK-TCP-SINGLE-CONNECTION-THROUGHPUT.ps1</testScript>
+        <setupType>M1S1</setupType>
+        <AdditionalHWConfig>
+            <Networking>SRIOV</Networking>
+        </AdditionalHWConfig>
+        <files></files>
+        <TestParameters>
+            <param>testDuration=120</param>
+            <param>testType=tcp</param>
+            <param>max_parallel_connections_per_instance=64</param>
+            <param>connections=(1)</param>
+            <param>bufferLengths=(32 64 128 256 512 1024 2048 4096 8192 16384 32768 65536)</param>
+            <param>IPversion=4</param>
+        </TestParameters>
+        <Platform>Azure,HyperV</Platform>
+        <Category>Performance</Category>
+        <Area>Network</Area>
+        <Tags>hv_netvsc,network,tcp,sriov</Tags>
+    </test>
 </TestCases>